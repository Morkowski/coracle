--- conflicted
+++ resolved
@@ -1,9 +1,5 @@
-<<<<<<< HEAD
-import {identity, last, without} from 'ramda'
-=======
 import {identity, isNil, uniqBy, last, without} from 'ramda'
 import {getPublicKey} from 'nostr-tools'
->>>>>>> 43bfe14c
 import {get} from 'svelte/store'
 import {first, defmulti} from "hurdak/lib/hurdak"
 import {user} from "src/state/user"
